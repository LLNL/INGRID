#!/usr/bin/env pythonu
# -*- coding: utf-8 -*-
"""Ingrid module for interfacing all grid generator capabilities.

This module contains the Ingrid class that drives all code functionality.

The Ingrid class is to encapsulate all functionality and allow the user to
easily take advantage of advanced features of the code.

"""
from __future__ import print_function, division, absolute_import
import numpy as np
import matplotlib
try:
    matplotlib.use("TkAgg")
except:
    pass
import matplotlib.pyplot as plt
import pathlib
import functools
from scipy.optimize import root, minimize

import yaml as yml
import os
from pathlib import Path
from time import time, perf_counter

from INGRID.interpol import EfitData
from INGRID.utils import IngridUtils
from INGRID.topologies.snl import SNL
from INGRID.topologies.sf15 import SF15
from INGRID.topologies.sf45 import SF45
from INGRID.topologies.sf75 import SF75
from INGRID.topologies.sf105 import SF105
from INGRID.topologies.sf135 import SF135
from INGRID.topologies.sf165 import SF165
from INGRID.topologies.udn import UDN
from INGRID.geometry import Point, Line


def QuickStart() -> None:
    """
    Start Ingrid in gui mode with default settings.

    Rather than providing data to the class constructor, a user can opt to
    start Ingrid immediately in it's gui form. This is useful for users who
    are not familiar with the Ingrid class and it's capabiliites. Advanced
    users may still find QuickStart useful, but would also use the code in
    self-authored scripts.

    """
    QuickGrid = Ingrid()
    QuickGrid.StartGUI()


class Ingrid(IngridUtils):
    """
    The driver class of the grid generator. A user will be able to load
    all experimental data, create patch maps, create grids, and export
    grids with the methods available. The GUI version of the Ingrid code
    is also accessed exclusively through this class.

    Parameters
    ----------
    settings : optional
        Dictionary representation of the settings file.
        The dictionary is obtained via a YAML dump while operating in gui
        mode. Providing no dictionary will populate the Ingrid object
        with a default value settings attribute. Any missing entries
        provided by a user will be populated with default values by Ingrid.
        (Refer to the Ingrid "Settings File Format" for a complete descri
        ption of the settings dictionary)

    **kwargs :
        Keyword arguments for processing of input data.
        (See method 'ProcessKeywords' in class 'IngridUtils' for a
        list of supported keywords)


    Attributes
    ----------
    settings : dict
        Dictionary representation of the settings file.

    PlateData : dict
        Dictionary mapping target plates to their
        corresponding class 'Line' objects.

    LimiterData : Line
        Line class object representing tokamak limiter.

    magx : tuple
        (R, Z) coordinates of magnetic-axis (float entries).

    xpt1 : tuple
        (R, Z) coordinates of primary x-point (float entries).

    xpt2 : tuple
        (R, Z) coordinates of secondary x-point (float entries).

    PsiNorm : EfitData
        'EfitData' class object containing normalized
        psi data calculated from class attribute 'PsiUNorm'.

    CurrentTopology : Topology
        Tokamak magnetic configuration type currently being operated on.
        Class 'Topology' acts as thebase class for all magnetic
        configurations.

    """

    def __init__(self, settings: dict = {}, **kwargs):
        IngridUtils.__init__(self, settings, **kwargs)
        self.PrintSummaryInput()

    def _timer(func):
        @functools.wraps(func)
        def wrapper_timer(*args, **kwargs):
            start_time = perf_counter()
            value = func(*args, **kwargs)
            end_time = perf_counter()
            run_time = end_time - start_time
            print(f"--> Finished {func.__name__!r} in {run_time:.6f}s...")
            return value
        return wrapper_timer

    def StartGUI(self, test_initialization: bool = False) -> None:
        """
        Start GUI for Ingrid.

        Will assume usage on a machine with tk GUI capabilities.
        No prior settings file is required as the user will be
        prompted with an option to generate a new file.

        Parameters
        ----------
        test_initialization : optional
            Flag to trigger a TkInitializationSuccess exception when
            entering the method calling tk.mainloop(). Suggests a successful
            initialization of the IngridGUI class on the tk side of things.
        """
        from INGRID.gui.ingrid_gui import IngridGUI
        self.IngridWindow = IngridGUI(IngridSession=self)
        self.IngridWindow.Run(test_initialization=test_initialization)

    def RefreshSettings(self):
        try:
            self.CurrentTopology.RefreshSettings()
        except:
            pass

    def SaveSettingsFile(self, fname: str = '', settings: dict = {}) -> 'Path':
        """
        Save a new settings .yml file.

        Parameters
        ----------
        fname : optional
            Name of new settings '.yml' file.
            If default value of '', then Ingrid will generate
            a '.yml' file named 'INGRID_Session' appended with
            a timestamp.

        settings : optional
            Ingrid settings dictionary to dump into
            the '.yml' file. Defaults to empty dict which produces a
            template settings file.

        Returns
        -------
            A Path instance representing the saved YAML file.
        """

        if fname == '':
            fname = 'INGRID_Session' + str(int(time())) + '.yml'

        fpath = Path(fname)

        if fpath.suffix == '':
            fname += '.yml'
        elif fpath.suffix != '.yml':
            fname = fname[:-4] + '.yml'

        self.PopulateSettings(settings)

        with open(fname, 'w') as f:
            yml.dump(self.settings, f)

        return fpath

    def PrintSummaryInput(self) -> None:
        """
        Print a summary of the currently loaded data files

        Will print relevant EQDSK, patch data files, target plate files,
        and limiter files.
        """
        print('')
        print('Equilibrium File:', self.settings['eqdsk'])

        if (self.settings['patch_data']['use_file']) \
            and (Path(self.settings['patch_data']['file']).is_file()) \
                and (Path(self.settings['patch_data']['file']).suffix == '.npy'):

            print('Patch data-file:')
            print(' # Patch data-file:', self.settings['patch_data']['file'])

        if self.settings['grid_settings']['patch_generation']['strike_pt_loc'] == 'limiter':
            print('Limiter File:')

            if self.settings['limiter']['file'] == '' or Path(self.settings['limiter']['file']).is_file() is False:

                s = 'in eqdsk file.' if self.settings['limiter']['use_efit_bounds'] is False else 'from efit bounds.'
                print(' # Limiter:', 'Using eqdsk (RLIM, ZLIM) coordinates ' + s)
            else:
                print(' # Limiter:', self.settings['limiter']['file'])
        else:
            print('Target Files:')
            print(' # W1:', self.settings['target_plates']['plate_W1']['file'])
            print(' # E1:', self.settings['target_plates']['plate_E1']['file'])
            print(' # E2:', self.settings['target_plates']['plate_E2']['file'])
            print(' # W2:', self.settings['target_plates']['plate_W2']['file'])
        print('')

    def PrintSummaryParams(self) -> None:
        """
        Print a summary of key settings values.
        """
        print('')
        print('Summary:')
        print(' # Number of x-points:', self.settings['grid_settings']['num_xpt'])
        print(' # Using strike geometry:', self.settings['grid_settings']['patch_generation']['strike_pt_loc'])
        print(' # Use patch data-file:', self.settings['patch_data']['use_file'])
        print('')
        self.PrintSummaryInput()

    def SetGeometry(self, geo_items: dict, rshift: float = 0.0, zshift: float = 0.0) -> None:
        """
        Define and load the tokamak strike geometry into the Ingrid object.
        Allows the user to set target plate data and/or limiter data that
        will be used to generate a patch map.

        Parameters
        ----------
        geo_items : dict
            Argument dict specifying which item(s) to set and by what way.

        rshift : float, optional
            Translate 'geo_items' to coordinate R',
            with R' = R + rshift. Will override all 'rshift' provided entries
            in 'geo_items'.

        zshift : float, optional
            Translate 'geo_items' to coordinate Z',
            with Z' = Z + zshift. Will override all 'zshift' provided entries
            in 'geo_items'.

        Notes
        -----
        Multiple geometry items can be set at once, but the following
        key-value format must be obeyed for any number of entries:

        ``{geo_key: geo_item}``

        All keys for 'geo_items' are type 'str'. Accepted key
        values are as follows:

        ======== =====================
        Geometry   Accepted Keys (str)
        -------- ---------------------
        Plate W1 ``plate_W1``, ``W1``
        Plate E1 ``plate_E1``, ``W1``
        Plate W2 ``plate_W2``, ``W1``
        Plate E2 ``plate_E2``, ``W1``
        Limiter  ``limiter``, ``wall``
        ======== =====================

        **The above keys are NOT case sensitive.**

        Corresponding key values can vary in data type depending
        on means of setting geometry. The types and their usage
        are as follows:

        'str': Path to '.txt' file containing coordinate data or
        to Ingrid generated '.npy' file (obtained via methods

        'SaveLimiterData' and 'SaveTargetPlateData').
        Note: When setting Limiter geometry, the user can provide the
        value 'default' to set limiter data to that which is contained
        in the loaded neqdsk file.

        'list', 'tuple': Iterables provided as values must be
        of length == 2. The first entry corresponds to R coordinate
        information, and the second entry corresponds to Z coordinate
        information. This information can be in the form of a list or
        NumPy array with shape == (N,).

        'dict': One can map to a dictionary taking on a variety of
        formats depending on need.

        Setting geometry with explicit RZ coordinates:
        {'R': R_data, 'Z': z_data}
        Where R_data and Z_data are in the form of a list or NumPy
        array with shape == (N,) as above.

        Setting geometry with data from external file:
        {'file': str}

        Notes: The above dict option support keys 'rshift' and 'zshift'
        for the user to provide transformations to individual geometry
        items (see examples).

        Because the core 'settings' attribute contained by the
        Ingrid class contains dict structures itself, the user can also
        provide settings['limiter'] and settings['target_plates'][k]
        to method 'SetGeometry' (where k corresponds to a plate key).


        Examples
        --------
        Setting default limiter data contained in loaded neqdsk
        file:

        >>> MyIG = Ingrid()
        >>> MyIG.SetGeometry({'limiter': 'default'})


        Setting target plate 'E1' with numpy array:

        >>> MyIG = Ingrid()
        >>> MyIG.SetGeometry({'E1': 'E1_data.npy'})


        Setting limiter data with Ingrid '.npy' file:

        >>> MyIG = Ingrid()
        >>> MyIG.SetGeometry({'limiter': 'LimiterData.npy'})


        Setting both target plates 'W1' and 'E1' with '.txt'
        and '.npy' files while only applying rshift and zshift
        to target plate 'E1'
        (Note the dict structure used for specifying 'E1'):

        >>> MyIG = Ingrid()
        >>> geometry_dict = {
        ... 'W1': 'W1_data.txt',
        ... 'E1': {
        ... 'file': 'E1_data.npy',
        ... 'rshift': 1.23, 'zshift': 3.14
        ... }
        ... }
        >>> MyIG.SetGeometry(geometry_dict)


        Setting plate 'W2' with user provided NumPy array
        for RZ coordinates:

        >>> MyIG = Ingrid()
        >>> R_data = my_numpy_array_1
        >>> Z_data = my_numpy_array_2
        >>> RZ_dict = {'R': my_numpy_array_1, 'Z': my_numpy_array_2}
        >>> MyIG.SetGeometry({'plate_W1': RZ_dict})

        Raises
        ------
        ValueError
            If file path provided does not lead to actual file.
        ValueError
            If file provided is not of suffix '.txt' or '.npy'.
        ValueError
            If invalid 'geo_items' key provided.
        ValueError
            If 'geo_items' dict value contains invalid key.
        ValueError
            If value associated with 'geo_items' key is not of
                supported data type.
        """

        def _parse_v_for_file_values(k_str, v_dict):
            if v_dict.get('file') not in [None, '', '.']:

                if Path(v['file']).is_file() is False:
                    raise ValueError(f"# File '{v_dict['file']}' provided in settings dict corresponding to '{k_str}' does not exist.")

                if Path(v_dict['file']).suffix == '.txt':
                    x_ret_val, y_ret_val = self.ParseTxtCoordinates(v_dict['file'])
                elif Path(v_dict['file']).suffix == '.npy':
                    x_ret_val, y_ret_val = np.load(v_dict['file'])
                else:
                    raise ValueError(f"# Invalid file extension '{Path(v_dict['file']).suffix}' used in SetGeometry.")

                return (x_ret_val, y_ret_val)

        def _parse_v_for_xy_coordinates(v_dict):
            x_flag = False
            y_flag = False
            if v_dict.get('x') is not None:
                x_ret_val = v_dict['x']
                x_flag = True
            if v_dict.get('X') is not None:
                x_ret_val = v_dict['X']
                x_flag = True
            if v_dict.get('r') is not None:
                x_ret_val = v_dict['r']
                x_flag = True
            if v_dict.get('R') is not None:
                x_ret_val = v_dict['R']
                x_flag = True
            if v_dict.get('y') is not None:
                y_ret_val = v_dict['y']
                y_flag = True
            if v_dict.get('Y') is not None:
                y_ret_val = v_dict['Y']
                y_flag = True
            if v_dict.get('z') is not None:
                y_ret_val = v_dict['z']
                y_flag = True
            if v_dict.get('Z') is not None:
                y_ret_val = v_dict['Z']
                y_flag = True

            if x_flag is True and y_flag is True:
                return (x_ret_val, y_ret_val)
            else:
                return None

        for k, v in geo_items.items():

            TargetPlate = False
            Limiter = False
            DefaultEQ = False

            if k.lower() in ['w1', 'westplate1', 'plate_w1']:
                TargetPlate = True
                k = 'plate_W1'
            elif k.lower() in ['e1', 'eastplate1', 'plate_e1']:
                TargetPlate = True
                k = 'plate_E1'
            elif k.lower() in ['w2', 'westplate2', 'plate_w2']:
                TargetPlate = True
                k = 'plate_W2'
            elif k.lower() in ['e2', 'eastplate2', 'plate_e2']:
                TargetPlate = True
                k = 'plate_E2'
            elif k.lower() in ['limiter', 'wall']:
                Limiter = True
                k = 'limiter'
            else:
                raise ValueError(f"# Invalid key '{k}' used in SetGeometry.")

            if type(v) == str:  # Path to file.
                if Limiter and v.lower() in ['default', 'eq']:
                    DefaultEQ = True
                elif Path(v).suffix == '.txt':
                    x, y = self.ParseTxtCoordinates(v)
                elif Path(v).suffix == '.npy':
                    x, y = np.load(v)
                else:
                    raise ValueError(f"# Invalid file extension '{Path(v).suffix}' used in SetGeometry.")

            elif type(v) == dict:  # Dict of settings.

                xy_result = _parse_v_for_xy_coordinates(v)

                if xy_result is None:  # Dict structure with settings file keys.
                    if TargetPlate:
                        if v.get('file') not in ['', '.', None] and Path(v['file']).is_file() is not False:  # Attempt to read file.
                            x, y = _parse_v_for_file_values(k, v)
                        else:
                            raise ValueError(f"# No data source for target plate '{k}' identified.")
                    elif Limiter:
                        if v.get('file') not in ['', '.', None] and Path(v['file']).is_file() is not False:  # Attempt to read file.
                            x, y = _parse_v_for_file_values(k, v)
                        else:
                            DefaultEQ = True
                elif type(xy_result) == tuple:
                    x, y = xy_result

                else:
                    raise ValueError(f"# Invalid key '{k}' was used within dic in SetGeometry.")

                if v.get('rshift') is not None and rshift == 0.0:
                    rshift = v['rshift']
                if v.get('zshift') is not None and zshift == 0.0:
                    zshift = v['zshift']

            elif type(v) in [list, tuple]:
                x, y = v

            else:
                raise ValueError(f"# Invalid data type {type(v)} was used for setting geometry.")

            if TargetPlate:
                self.SetTargetPlate({k: [x, y]}, rshift=rshift, zshift=zshift)
            elif Limiter and not DefaultEQ:
                self.SetLimiter(coordinates=[x, y], rshift=rshift, zshift=zshift)
            elif Limiter and DefaultEQ:
                self.SetLimiter(rshift=rshift, zshift=zshift)
            else:
                raise ValueError(f"# Invalid key '{k}' was used for setting geometry.")

    def SetTargetPlates(self) -> None:
        """
        Define target plate geometries based off of ``settings`` dict specifications.

        This is a convenience method that calls SetGeometry.
        """
        for plate in self.settings['target_plates']:
            try:
                self.SetGeometry({plate: self.settings['target_plates'][plate]['file']},
                                 rshift=self.settings['target_plates'][plate]['rshift'],
                                 zshift=self.settings['target_plates'][plate]['zshift'])
            except:
                continue

    def SaveGeometryData(self, geo_items: dict, timestamp: bool = False) -> None:
        """
        Save strike geometry Line object RZ coordinates as '.npy' file.

        Geometry data files created with this method can be used in the INGRID
        parameter file.


        Parameters
        ----------
        geo_items : dict
            A dictionary specifying which target plate to save and the
            file name/path. Said dictionary takes the following form:

            ``{geo_name: data_fname, ... }``

            Where both geo_name and data_fname are of type str. Multiple
            data_fname files can be saved at once in a manner similar to
            method 'SetGeometry' (see documentation for 'SetGeometry').

        timestamp : bool, optional
            Append a time stamp to the end of the files.

        Raises
        ------
        ValueError
            If 'geo_items' is not type 'dict'.
        ValueError
            If invalid 'geo_items' key provided.
        ValueError
            If data_fname entry is not of type 'str'.
        ValueError
            If data_fname entry is an empty string.
        ValueError
            If requested strike geometry Line to save has no data.
        """

        if type(settings) is dict:

            if timestamp is True:  # Get same timestamp for all files.
                f_tail = '_' + str(int(time()))
            else:
                f_tail = ''

            for k, v in settings.items():
                if k.lower() in ['w1', 'westplate1', 'plate_w1']:
                    k = 'plate_W1'
                elif k.lower() in ['e1', 'eastplate1', 'plate_e1']:
                    k = 'plate_E1'
                elif k.lower() in ['w2', 'westplate2', 'plate_w2']:
                    k = 'plate_W2'
                elif k.lower() in ['e2', 'eastplate2', 'plate_e2']:
                    k = 'plate_E2'
                elif k.lower() in ['limiter', 'wall']:
                    k = 'limiter'
                else:
                    raise ValueError(f"# Invalid key '{k}' provided for 'SaveGeometryData'")

                if type(v) is not str:
                    raise ValueError(f"# Value {v} associated with key '{k}' must be of type str")

                fpath = Path(v)

                if fpath.name.strip() == '':
                    raise ValueError(f"# Cannot save '{k}' to empty file name.")

                fname = fpath.fname

                if k == 'limiter':
                    geo = self.LimiterData
                else:
                    geo = self.PlateData[k]

                if type(geo) is Line:
                    R = np.array(geo.xval)
                    Z = np.array(geo.yval)
                else:
                    raise ValueError(f"# No Line object has been instantiated for {k}")

                fname += f_tail  # Add on f_tail value from start.

                np.save(fname, np.array([R, Z]))
                print(f"# Saved '{k}' plate data to file " + {fname} + ".npy")

        else:
            raise ValueError(f"# Argument 'geo_items' must be of type dict.")

    def LoadGeometryData(self, geo_items: dict) -> None:
        """
        Load strike geometry RZ coordinates from external file.

        Said external file must be of type '.txt' or a properly formatted
        '.npy' file.

        Parameters
        ----------
        geo_items : dict
            The argument dict specifying which strike geometry to load data into.

        Notes
        -----
        ``geo_items`` is of the form: ``{geo_name: data_fname, ... }``

        where both ``geo_name`` and ``data_fname`` are of type str.

        Multiple ``data_fname`` files can be loaded at once in a manner similar
        to method :meth:`~SetGeometry`.

        Raises
        ------
        ValueError
            If 'geo_items' is not type 'dict'.
        ValueError
            If invalid 'geo_items' key provided.
        ValueError
            If data_fname entry is not of type 'str'.
        ValueError
            If data_fname is not a file.
        ValueError
            If data_fname file is not of format '.txt' or '.npy'

        """
        if type(geo_items) is dict:

            for k, v in geo_items.keys():
                if k.lower() in ['w1', 'westplate1', 'plate_w1']:
                    k = 'plate_W1'
                elif k.lower() in ['e1', 'eastplate1', 'plate_e1']:
                    k = 'plate_E1'
                elif k.lower() in ['w2', 'westplate2', 'plate_w2']:
                    k = 'plate_W2'
                elif k.lower() in ['e2', 'eastplate2', 'plate_e2']:
                    k = 'plate_E2'
                elif k.lower() in ['limiter', 'wall']:
                    k = 'limiter'
                else:
                    raise ValueError(f"# Invalid key '{k}' provided for 'LoadGeometryData'")

                if type(v) is not str:
                    raise ValueError(f"# fname associated with key '{k}' must be of type {type('')}. Received type {type(v)}")

                fpath = Path(v)

                if fpath.is_file() is False:
                    raise ValueError(f"# fname associated with key '{k}' does not exist.")

                suffix = fpath.suffix
                fname = fpath.name

                if suffix == '.npy':
                    R, Z = np.load(fname)
                elif suffix == '.txt':
                    R, Z = self.ParseTxtCoordinates(fname)
                else:
                    raise ValueError(f"# File type '{suffix}' is not supported (requires '.txt', '.npy')")

                if k == 'limiter':
                    destination = self.LimiterData
                else:
                    destination = self.PlateData[k]

                if R[0] is None or Z[0] is None:
                    destination = None
                else:
                    destination = Line([Point(P) for P in zip(R, Z)])

                print(f"# Loaded '{k}' data from file " + fname)

        else:
            raise ValueError(f"# LoadGeometryData input must be of type dict with format {{GEO_KEY : FNAME}}")

    def ClearLegend(self, ax) -> None:
        """
        Safely remove the legend form the normalized psi data.
        """
        if ax.get_legend() is not None:
            [line.remove() for line in ax.get_legend().get_lines()]

    def RemovePlotLine(self, label: str, ax: object = None) -> None:
        if ax is None:
            ax = plt.gca()
        try:
            [ax_line.remove() for ax_line in ax.lines if ax_line.get_label() == label]
        except:
            pass

    def RemovePlotPoint(self, label: str, ax: object = None) -> None:
        if ax is None:
            ax = plt.gca()
        try:
            [ax_line.remove() for ax_line in ax.lines if ax_line.get_label() == label]
        except:
            pass

    def RemovePlotPatch(self, label: str, ax: object = None) -> None:
        if ax is None:
            ax = plt.gca()
        try:
            [ax_patch.remove() for ax_patch in ax.patches if ax_patch.get_label() == label]
        except:
            pass

    def PlotStrikeGeometry(self, ax: object = None) -> None:
        """
        Plot all strike geometry to be used for drawing the Patch Map.

        Checks the central INGRID ``settings`` attribute for whether
        ``settings['patch_generation']['strike_pt_loc']`` is ``True`` or if
        ``settings['grid_settings']['num_xpt']`` is equal to ``2`` in order
        to determine whether or not to plot the limiter geometry.

        Otherwise only any loaded target plates will be plotted.
        """

        if ax is None:
            ax = plt.gca()

        # In case previous plot still contains limiter when not needed.
        self.RemovePlotLine(label='limiter', ax=ax)
        for plate_label in self.PlateData.keys():
            self.RemovePlotLine(label=plate_label, ax=ax)

        if self.settings['grid_settings']['num_xpt'] == 2:
            self.PlotLimiter(ax=ax)

        if self.settings['grid_settings']['patch_generation']['strike_pt_loc'] == 'limiter':
            self.PlotLimiter(ax=ax)
        else:
            self.PlotTargetPlates(ax=ax)

    def PlotTargetPlates(self, ax: object = None) -> None:
        """
        Plot all PlateData and remove outdated plate line artists.
        """
        plate_colors = ['blue', 'orange', 'firebrick', 'green']

        if ax is None:
            ax = plt.gca()
        for k, c in zip([key for key in self.PlateData.keys()], plate_colors):
            self.PlotTargetPlate(plate_key=k, color=c, ax=ax)

    def PlotTargetPlate(self, plate_key: str, color: str = 'red', ax: object = None) -> None:
        """
        Plot a target plate corresponding to a plate key.

        Parameters
        ----------
        plate_key: str
            An Ingrid supported target plate key (see method
            SetGeometry for supported plate keys)

        color : str, optional
            Color to provide to matplotlib
        """
        if ax is None:
            ax = plt.gca()

        if plate_key in [k for k in self.PlateData.keys()]:
            self.RemovePlotLine(label=plate_key, ax=ax)
            if type(self.PlateData[plate_key]) is Line:
                print(f"# Plotting plate '{plate_key}'")
                self.PlateData[plate_key].plot(label=plate_key, color=color)
            else:
                pass
        else:
            raise ValueError(f"# Value '{plate_key}' is not an Ingrid supported target plate key.")

    def PlotLimiter(self, ax: object = None) -> None:
        """
        Plot limiter geometry.
        """
        if ax is None:
            ax = plt.gca()
        self.RemovePlotLine(label='limiter', ax=ax)
        self.LimiterData.plot(color='dodgerblue', label='limiter')

    def PlotPsiUNorm(self) -> None:
        """
        Plot unnormalized psi data.
        """
        try:
            if self.PsiUNorm.ax.__dict__['collections'] is not None:
                self.PsiUNorm.ax.collections = []
                plt.draw()
        except:
            pass
        self.PsiUNorm.plot_data(self.settings['grid_settings']['nlevs'])

    def PlotPsiNorm(self, view_mode: str = 'filled') -> None:
        """
        Plot normalized psi data.
        """
        try:
            if self.PsiNormAx.__dict__['collections'] is not None:
                self.PsiNormAx.collections = []
                plt.draw()
        except:
            pass

        self.PsiNorm.plot_data(nlevs=self.settings['grid_settings']['nlevs'], fig=self._PsiNormFig, ax=self.PsiNormAx, view_mode=view_mode)

    def PlotPsiNormBounds(self) -> None:
        """
        Plot contour lines associated with psi boundary values provided.

        This method extracts psi values from the 'settings' dict and plots the
        psi level. In addition to the psi values in 'settings', the primary
        and, if applicable, secondary separatrix are plotted as well.

        If the user is operating on a single null configuration, the psi values
        plotted are 'psi_1', 'psi_core', 'psi_pf_1'.

        If the user is operating on a case with two x-points, the psi values
        are the same as above but with 'psi_1', 'psi_2', and
        'psi_pf_2' also included in the plot.
        """

        nxpt = self.settings['grid_settings']['num_xpt']
        if nxpt == 1:
            self.contour_colour_dic = {'psi_1': 'lime',
                   'psi_core': 'cyan',
                   'psi_pf_1': 'white'}
            num_psi_levels = 4
        elif nxpt == 2:
            self.contour_colour_dic = {'psi_core': 'cyan',
                   'psi_1': 'lime',
                   'psi_2': 'fuchsia',
                   'psi_pf_1': 'white',
                   'psi_pf_2': 'yellow'}
            num_psi_levels = 7

        for k, c in self.contour_colour_dic.items():
            self.PsiNorm.PlotLevel(self.settings['grid_settings'][k], color=self.contour_colour_dic[k], label=k)

        self.PsiNorm.PlotLevel(1.0, color='red', label='Primary Separatrix')
        if nxpt == 2:
            self.PsiNorm.PlotLevel(
                self.PsiNorm.get_psi(self.xpt2[0], self.xpt2[1]), color='blue', label='Secondary Separatrix')

        handles, labels = self.PsiNorm.ax.get_legend_handles_labels()
        contour_count = 0
        contour_colours = list(self.contour_colour_dic.values()) + ["red", "blue"]
        for i in range(len(handles)):
            if isinstance(handles[i], matplotlib.collections.PathCollection):
                handles[i] = matplotlib.lines.Line2D([0],[0],color=contour_colours[contour_count])
                contour_count+=1
        lookup = {label: handle for label, handle in zip(labels, handles)}
        try:
            self.PsiNorm.fig.legends[0].remove()
        except:
            pass
        self.PsiNorm.fig.legend(handles=[handle for handle in lookup.values()], labels=[label for label in lookup.keys()],
                               bbox_to_anchor=(0.5, 1), loc='upper center',
<<<<<<< HEAD
                               ncol=len([label for label in lookup.keys()]) // 3, facecolor="gray",framealpha=0.2)
=======
                               ncol=min((len([label for label in lookup.keys()]) + num_psi_levels) // 3, 5), facecolor="gray", framealpha=0.2)
>>>>>>> eb17a8d6

    def PlotPsiNormMagReference(self, ax: object = None) -> None:
        """
        Plot a marker on the magnetic axis and all x-points of interest.
        """

        if ax is None:
            ax = plt.gca()

        (x, y) = self.magx
        x += self.settings['grid_settings']['patch_generation']['rmagx_shift']
        y += self.settings['grid_settings']['patch_generation']['zmagx_shift']
        self.RemovePlotPoint(label='magx', ax=ax)
        ax.plot(x, y, '+', color='yellow', ms=15, linewidth=5, label='magx')

        (x, y) = self.xpt1
        self.RemovePlotPoint(label='xpt1', ax=ax)
        ax.plot(x, y, '+', color='orange', ms=15, linewidth=5, label='xpt1')

        self.RemovePlotPoint(label='xpt2', ax=ax)
        if self.settings['grid_settings']['num_xpt'] == 2:
            try:
                (x, y) = self.xpt2
                ax.plot(x, y, '+', color='red', ms=15, linewidth=5, label='xpt2')
            except:
                pass

    def PlotTopologyAnalysis(self) -> None:
        """
        Shade the private flux, core, and show where the secondary x-point
        travels.

        This method can be used to interpret which type of configuration the
        user is handling.
        """

        # Clean up the figure.
        self.RemovePlotPatch(label='Core')
        self.RemovePlotPatch(label='PF_1')
        self.RemovePlotLine(label='RegionLineCut')

        self.PsiNorm.ax.add_patch(self.LineTracer.RegionPolygon['Core'])
        self.PsiNorm.ax.add_patch(self.LineTracer.RegionPolygon['PF_1'])
        self.LineTracer.RegionLineCut.plot(color='white', label='RegionLineCut')

    def PlotPsiLevel(self, efit_psi: object, level: float, Label: str = '') -> None:
        """
        Plot a contour corresponding to a psi level.

        Parameters
        ----------
        efit_psi : EfitData
            The 'EfitData' object to get the psi data from.

        level : float
            The psi value to plot.

        Label : str, optional
            Label to provide to matplotlib.pyplot.contour.
        """
        plt.contour(efit_psi.r, efit_psi.z, efit_psi.v, [level], colors='red', label=Label)

    def PlotMidplane(self, ax: object = None) -> None:
        """
        Plot midplane line through magnetic axis with any applied
        transformations specified in settings.

        This method can be used to inspect the effects of 'magx_tilt_1',
        'magx_tilt_2', 'rmagx_shift', and 'zmagx_shift'.
        """
        try:
            magx_tilt_1 = self.settings['grid_settings']['patch_generation']['magx_tilt_1']
        except KeyError:
            magx_tilt_1 = 0.0
        try:
            magx_tilt_2 = self.settings['grid_settings']['patch_generation']['magx_tilt_2']
        except KeyError:
            magx_tilt_2 = 0.0

        if ax is None:
            ax = plt.gca()

        R = self.settings['grid_settings']['rmagx'] + self.settings['grid_settings']['patch_generation']['rmagx_shift']
        Z = self.settings['grid_settings']['zmagx'] + self.settings['grid_settings']['patch_generation']['zmagx_shift']
        magx = Point(np.array([R, Z]))

        # Generate Horizontal Mid-Plane lines
        LHS_Point = Point(magx.x - 1e6 * np.cos(magx_tilt_1), magx.y - 1e6 * np.sin(magx_tilt_1))
        RHS_Point = Point(magx.x, magx.y)
        midline_1 = Line([LHS_Point, RHS_Point])

        LHS_Point = Point(magx.x, magx.y)
        RHS_Point = Point(magx.x + 1e6 * np.cos(magx_tilt_2), magx.y + 1e6 * np.sin(magx_tilt_2))
        midline_2 = Line([LHS_Point, RHS_Point])

        try:
            [ax_line.remove() for ax_line in ax.lines if ax_line.get_label() == 'midline_1']
        except:
            pass
        midline_1.plot(color='darkkhaki', label='midline_1')

        try:
            [ax_line.remove() for ax_line in ax.lines if ax_line.get_label() == 'midline_2']
        except:
            pass
        midline_2.plot(color='lightpink', label='midline_2')

    def PlotEastWestXpt1Ref(self, ax: object = None) -> None:
        """
        Plot midplane line through magnetic axis with any applied
        transformations specified in settings.

        This method can be used to inspect the effects of 'magx_tilt_1',
        'magx_tilt_2', 'rmagx_shift', and 'zmagx_shift'.
        """
        try:
            magx_tilt_1 = self.settings['grid_settings']['patch_generation']['xpt1_W_tilt']
        except KeyError:
            magx_tilt_1 = 0.0
        try:
            magx_tilt_2 = self.settings['grid_settings']['patch_generation']['xpt1_E_tilt']
        except KeyError:
            magx_tilt_2 = 0.0
        try:
            magx_tilt_3 = self.settings['grid_settings']['patch_generation']['xpt1_S_tilt']
        except KeyError:
            magx_tilt_3 = 0.0
        try:
            magx_tilt_4 = self.settings['grid_settings']['patch_generation']['xpt1_N_tilt']
        except KeyError:
            magx_tilt_4 = 0.0

        if ax is None:
            ax = plt.gca()

        try:
            [ax_line.remove() for ax_line in ax.lines if ax_line.get_label() == 'xpt1_ref_E']
        except:
            pass
        try:
            [ax_line.remove() for ax_line in ax.lines if ax_line.get_label() == 'xpt1_ref_W']
        except:
            pass

        if self.settings['grid_settings']['patch_generation']['use_xpt1_W'] is True:
            R = self.settings['grid_settings']['rxpt']
            Z = self.settings['grid_settings']['zxpt']
            xpt1 = Point(np.array([R, Z]))

        # Generate Horizontal Mid-Plane lines
            LHS_Point = Point(xpt1.x - 1e6 * np.cos(magx_tilt_1), xpt1.y - 1e6 * np.sin(magx_tilt_1))
            RHS_Point = Point(xpt1.x, xpt1.y)
            xpt1_midline_ref_E = Line([LHS_Point, RHS_Point])

            try:
                [ax_line.remove() for ax_line in ax.lines if ax_line.get_label() == 'xpt1_ref_W']
            except:
                pass
            xpt1_midline_ref_E.plot(color='darkkhaki', label='xpt1_ref_W')

        if self.settings['grid_settings']['patch_generation']['use_xpt1_E'] is True:
            R = self.settings['grid_settings']['rxpt']
            Z = self.settings['grid_settings']['zxpt']
            xpt1 = Point(np.array([R, Z]))

        # Generate Horizontal Mid-Plane lines
            LHS_Point = Point(xpt1.x, xpt1.y)
            RHS_Point = Point(xpt1.x + 1e6 * np.cos(magx_tilt_2), xpt1.y + 1e6 * np.sin(magx_tilt_2))
            xpt1_midline_ref_W = Line([LHS_Point, RHS_Point])

            try:
                [ax_line.remove() for ax_line in ax.lines if ax_line.get_label() == 'xpt1_ref_E']
            except:
                pass
            xpt1_midline_ref_W.plot(color='lightpink', label='xpt1_ref_E')

        if self.settings['grid_settings']['patch_generation']['use_xpt1_S'] is True:
            R = self.settings['grid_settings']['rxpt']
            Z = self.settings['grid_settings']['zxpt']
            xpt1 = Point(np.array([R, Z]))

            # Generate Horizontal Mid-Plane lines
            LHS_Point = Point(xpt1.x, xpt1.y)
            RHS_Point = Point(xpt1.x + 1e6 * np.cos(magx_tilt_3), xpt1.y + 1e6 * np.sin(magx_tilt_3))
            xpt1_midline_ref_S = Line([LHS_Point, RHS_Point])

            try:
                [ax_line.remove() for ax_line in ax.lines if ax_line.get_label() == 'xpt1_ref_S']
            except:
                pass
            xpt1_midline_ref_S.plot(color='teal', label='xpt1_ref_S')

        if self.settings['grid_settings']['patch_generation']['use_xpt1_N'] is True:
            R = self.settings['grid_settings']['rxpt']
            Z = self.settings['grid_settings']['zxpt']
            xpt1 = Point(np.array([R, Z]))

            # Generate Horizontal Mid-Plane lines
            LHS_Point = Point(xpt1.x, xpt1.y)
            RHS_Point = Point(xpt1.x + 1e6 * np.cos(magx_tilt_4), xpt1.y + 1e6 * np.sin(magx_tilt_4))
            xpt1_midline_ref_N = Line([LHS_Point, RHS_Point])

            try:
                [ax_line.remove() for ax_line in ax.lines if ax_line.get_label() == 'xpt1_ref_N']
            except:
                pass
            xpt1_midline_ref_N.plot(color='darkturquoise', label='xpt1_ref_N')

    def PlotEastWestXpt2Ref(self, ax: object = None) -> None:
        """
        Plot midplane line through magnetic axis with any applied
        transformations specified in settings.

        This method can be used to inspect the effects of 'magx_tilt_1',
        'magx_tilt_2', 'rmagx_shift', and 'zmagx_shift'.
        """
        try:
            magx_tilt_1 = self.settings['grid_settings']['patch_generation']['xpt2_W_tilt']
        except KeyError:
            magx_tilt_1 = 0.0
        try:
            magx_tilt_2 = self.settings['grid_settings']['patch_generation']['xpt2_E_tilt']
        except KeyError:
            magx_tilt_2 = 0.0
        try:
            magx_tilt_3 = self.settings['grid_settings']['patch_generation']['xpt2_N_tilt']
        except KeyError:
            magx_tilt_3 = 0.0
        try:
            magx_tilt_4 = self.settings['grid_settings']['patch_generation']['xpt2_S_tilt']
        except KeyError:
            magx_tilt_4 = 0.0

        if ax is None:
            ax = plt.gca()

        try:
            [ax_line.remove() for ax_line in ax.lines if ax_line.get_label() == 'xpt2_ref_E']
        except:
            pass
        try:
            [ax_line.remove() for ax_line in ax.lines if ax_line.get_label() == 'xpt2_ref_W']
        except:
            pass

        if self.settings['grid_settings']['patch_generation']['use_xpt2_W'] is True:
            R = self.settings['grid_settings']['rxpt2']
            Z = self.settings['grid_settings']['zxpt2']
            xpt2 = Point(np.array([R, Z]))

        # Generate Horizontal Mid-Plane lines
            LHS_Point = Point(xpt2.x - 1e6 * np.cos(magx_tilt_1), xpt2.y - 1e6 * np.sin(magx_tilt_1))
            RHS_Point = Point(xpt2.x, xpt2.y)
            xpt2_midline_ref_E = Line([LHS_Point, RHS_Point])

            try:
                [ax_line.remove() for ax_line in ax.lines if ax_line.get_label() == 'xpt2_ref_W']
            except:
                pass
            xpt2_midline_ref_E.plot(color='darkkhaki', label='xpt2_ref_W')

        if self.settings['grid_settings']['patch_generation']['use_xpt2_E'] is True:
            R = self.settings['grid_settings']['rxpt2']
            Z = self.settings['grid_settings']['zxpt2']
            xpt2 = Point(np.array([R, Z]))

        # Generate Horizontal Mid-Plane lines
            LHS_Point = Point(xpt2.x, xpt2.y)
            RHS_Point = Point(xpt2.x + 1e6 * np.cos(magx_tilt_2), xpt2.y + 1e6 * np.sin(magx_tilt_2))
            xpt2_midline_ref_W = Line([LHS_Point, RHS_Point])

            try:
                [ax_line.remove() for ax_line in ax.lines if ax_line.get_label() == 'xpt2_ref_E']
            except:
                pass
            xpt2_midline_ref_W.plot(color='lightpink', label='xpt2_ref_E')

        if self.settings['grid_settings']['patch_generation']['use_xpt2_N'] is True:
            R = self.settings['grid_settings']['rxpt2']
            Z = self.settings['grid_settings']['zxpt2']
            xpt2 = Point(np.array([R, Z]))

            # Generate Horizontal Mid-Plane lines
            LHS_Point = Point(xpt2.x, xpt2.y)
            RHS_Point = Point(xpt2.x + 1e6 * np.cos(magx_tilt_3), xpt2.y + 1e6 * np.sin(magx_tilt_3))
            xpt2_midline_ref_N = Line([LHS_Point, RHS_Point])

            try:
                [ax_line.remove() for ax_line in ax.lines if ax_line.get_label() == 'xpt2_ref_N']
            except:
                pass
            xpt2_midline_ref_N.plot(color='darkturquoise', label='xpt2_ref_N')
        
        if self.settings['grid_settings']['patch_generation']['use_xpt2_S'] is True:
            R = self.settings['grid_settings']['rxpt2']
            Z = self.settings['grid_settings']['zxpt2']
            xpt2 = Point(np.array([R, Z]))

            # Generate Horizontal Mid-Plane lines
            LHS_Point = Point(xpt2.x, xpt2.y)
            RHS_Point = Point(xpt2.x + 1e6 * np.cos(magx_tilt_4), xpt2.y + 1e6 * np.sin(magx_tilt_4))
            xpt2_midline_ref_S = Line([LHS_Point, RHS_Point])

            try:
                [ax_line.remove() for ax_line in ax.lines if ax_line.get_label() == 'xpt2_ref_S']
            except:
                pass
            xpt2_midline_ref_S.plot(color='teal', label='xpt2_ref_S')

    def PlotPatches(self) -> None:
        """
        Plot the patch map that was generated with method 'CreatePatches'
        """
        try:
            plt.close(self._PatchFig)
        except:
            pass
        self._PatchFig = plt.figure('INGRID: ' + self.CurrentTopology.config + ' Patches', figsize=(6, 10))
        self.PatchAx = self._PatchFig.add_subplot(111)
        self.CurrentTopology.patch_diagram(fig=self._PatchFig, ax=self.PatchAx)
        self.PlotStrikeGeometry(ax=self.PatchAx)
        if self.settings['grid_settings']['patch_generation']['strike_pt_loc'] == 'target_plates':
            self.RemovePlotLine(label='limiter', ax=self.PatchAx)

    def PlotGrid(self) -> None:
        """
        Plot the grid that was generated with method 'ConstructGrid'.
        """
        try:
            plt.close(self._SubgridFig)
        except:
            pass
        self._SubgridFig = plt.figure('INGRID: ' + self.CurrentTopology.config + ' Grid', figsize=(6, 10))
        self._SubgridAx = self._SubgridFig.add_subplot(111)
        self.CurrentTopology.grid_diagram(fig=self._SubgridFig, ax=self._SubgridAx)

    def PlotSubgrid(self) -> None:
        """
        Alias for method `PlotGrid`. See `PlotGrid` for documentation.
        """
        self.PlotGrid()

    def AutoRefineMagAxis(self) -> None:
        """
        Refine magnetic axis RZ coordinates.

        Will apply a root_finder method to 'rmagx' and 'zmagx' float values
        stored in attribute "settings['grid_settings']".
        """
        self.FindMagAxis(self.settings['grid_settings']['rmagx'], self.settings['grid_settings']['zmagx'])

    def AutoRefineXPoint(self) -> None:
        """
        Refine primary x-point RZ coordinates.

        Will apply a root_finder method to 'rxpt' and 'zxpt' float values
        stored in attribute "settings['grid_settings']".
        """
        self.FindXPoint(self.settings['grid_settings']['rxpt'], self.settings['grid_settings']['zxpt'])

    def AutoRefineXPoint2(self) -> None:
        """
        Refine secondary x-point RZ coordinates.

        Will apply a root_finder method to 'rxpt2' and 'zxpt2' float values
        stored in attribute "settings['grid_settings']".
        """
        self.FindXPoint2(self.settings['grid_settings']['rxpt2'], self.settings['grid_settings']['zxpt2'])

    def SetMagReference(self) -> None:
        """
        Set the appropriate reference points in the domain. Namely the
        magnetic-axis, primary x-point, and (if applicable), secondary x-point.
        """
        self.magx = (self.settings['grid_settings']['rmagx'], self.settings['grid_settings']['zmagx'])
        self.xpt1 = (self.settings['grid_settings']['rxpt'], self.settings['grid_settings']['zxpt'])

        if self.settings['grid_settings']['num_xpt'] == 2:
            self.xpt2 = (self.settings['grid_settings']['rxpt2'], self.settings['grid_settings']['zxpt2'])

    def CalcPsiNorm(self) -> None:
        """
        Normalize psi data to a refined magnetic axis and primary x-point
        """

        # use the same bounds as the efit data
        self.PsiNorm = EfitData(self.PsiUNorm.rmin, self.PsiUNorm.rmax,
                                self.PsiUNorm.nr, self.PsiUNorm.zmin,
                                self.PsiUNorm.zmax, self.PsiUNorm.nz,
                                self.PsiUNorm.rcenter, self.PsiUNorm.bcenter,
                                self.PsiUNorm.rlimiter, self.PsiUNorm.zlimiter,
                                self.PsiUNorm.rmagx, self.PsiUNorm.zmagx,
                                name='Normalized Efit Data', parent=self)
        psi = self.PsiUNorm.v
        psi_magx = self.PsiUNorm.get_psi(self.magx[0], self.magx[1])
        psi_xpt1 = self.PsiUNorm.get_psi(self.xpt1[0], self.xpt1[1])
        psinorm = (psi - np.full_like(psi, psi_magx)) / (psi_xpt1 - psi_magx)

        self.PsiNorm.init_bivariate_spline(self.PsiNorm.r[:, 0], 
                                           self.PsiNorm.z[0, :], 
                                           psinorm)

        self._PsiNormFig = plt.figure('INGRID: ' + self.PsiNorm.name, figsize=(8, 10))
        self.PsiNormAx = self._PsiNormFig.add_subplot(111)

    def AnalyzeTopology(self) -> None:
        """
        Perform analysis on normalized psi to determine magnetic topolgy.
        """

        try:
            visual = self.settings['DEBUG']['visual']['find_NSEW']
        except:
            visual = False

        self.PrepLineTracing()
        self.OrderLimiter()
        self.OrderTargetPlates()
        self.ClassifyTopology(visual=visual)

        print('')
        print('# Identified {} configuration.'.format(self.config))
        print('')

        self.SetTopology(self.config)

    def SetTopology(self, topology: str) -> None:
        """
        Initialize the current topology to a particular magnetic topology.

        Parameters
        ----------
        topology : str
            String literal corresponding to which magnetic topology
            to initialize.

            Values can be:
                'LSN': Lower Single Null
                'USN': Upper Single Null
                'UDN': Unbalanced Double Null
                'SF15': Snowflake-15
                'SF45': Snowflake-45
                'SF75': Snowflake-75
                'SF105': Snowflake-105
                'SF135': Snowflake-135
                'SF165': Snowflake-165

        Raises
        ------
        ValueError
            If user provided unrecognized string entry.
        """
        if topology in ['LSN', 'USN']:
            ingrid_topology = SNL(self, topology)

        elif topology == 'UDN':
            ingrid_topology = UDN(self, topology)

        elif topology == 'SF15':
            ingrid_topology = SF15(self, topology)

        elif topology == 'SF45':
            ingrid_topology = SF45(self, topology)

        elif topology == 'SF75':
            ingrid_topology = SF75(self, topology)

        elif topology == 'SF105':
            ingrid_topology = SF105(self, topology)

        elif topology == 'SF135':
            ingrid_topology = SF135(self, topology)

        elif topology == 'SF165':
            ingrid_topology = SF165(self, topology)

        else:
            raise ValueError(f"# Invalid entry: no Ingrid topology {topology} exists.")

        self.CurrentTopology = ingrid_topology

    def StartSetup(self, **kwargs) -> None:
        """
        A collection of essential tasks before generating a patch map from
        scratch.

        The user should ensure that the 'settings' dict is populated with
        the correct paths to relevant neqdsk data and geometry files.

        The user should ensure 'settings[''grid_settings''][''num_xpt'] is
        set with the correct integer value.
        """

        if self.settings['grid_settings']['num_xpt'] == 1:
            topology = 'SNL'
        elif self.settings['grid_settings']['num_xpt'] == 2:
            topology = 'DNL'
        else:
            v_error_str = '# Invalid number of x-points.' \
                + f'(User provided {self.settings["grid_settings"]["num_xpt"]}.' \
                + 'Must be <= 2).'
            raise ValueError(v_error_str)

        self.LoadGEQDSK(self.settings['eqdsk'])
        self.AutoRefineMagAxis()
        self.AutoRefineXPoint()
        if topology == 'DNL':
            self.AutoRefineXPoint2()
        if hasattr(self, 'LimiterData'):
            self.LimiterData = None
        self.SetGeometry({'limiter': self.settings['limiter']})
        if hasattr(self, 'PlateData'):
            self.PlateData = {k: {} for k in self.PlateData.keys()}
        self.SetTargetPlates()
        self.SetMagReference()
        self.CalcPsiNorm()
        self.PrepLineTracing()

    def ShowSetup(self, view_mode: str = 'filled') -> None:
        """
        Show Ingrid setup that a patch map will be generated from.

        This method plots normalized psi data, psi boundaries, strike geometry,
        and midplane lines through the magnetic axis.
        """
        try:
            ax = plt.figure('INGRID: Normalized Efit Data').axes[0]
            self.ClearLegend(ax=ax)
            self.RemovePlotPatch(ax=ax, label='Core')
            self.RemovePlotPatch(ax=ax, label='PF_1')
            self.RemovePlotLine(ax=ax, label='RegionLineCut')
        except:
            pass
        self.PlotPsiNorm(view_mode=view_mode)
        self.PlotPsiNormMagReference()
        self.PlotStrikeGeometry(ax=self.PsiNormAx)
        self.PlotMidplane(ax=self.PsiNormAx)
        self.PlotEastWestXpt1Ref(ax=self.PsiNormAx)
        if self.settings['grid_settings']['num_xpt'] == 2:
            self.PlotEastWestXpt2Ref(ax=self.PsiNormAx)
        self.PlotPsiNormBounds()
        self.PrintSummaryParams()

    @_timer
    def ConstructPatches(self) -> None:
        """
        Create a patch map that can be refined into a grid.

        This method assumes the user has either loaded patch data
        from a previous Ingrid session (see 'LoadPatches'), or that
        the user has already successfully called method 'AnalyzeTopology'.

        Should the user want to automatically enable patch saving, the user
        should set the entry

        'settings[''patch_data''][''preferences''][''new_file'']'

        with a value of 'True'.

        """
        self.OrderLimiter()
        self.OrderTargetPlates()
        self.PrepLineTracing()
        self.CurrentTopology.construct_patches()
        self.CurrentTopology.GroupPatches()
        self.CheckPatches()

        if self.settings['patch_data']['preferences']['new_file']:
            self.SavePatches(self.settings['patch_data']['preferences']['new_fname'])

    def CreatePatches(self) -> None:
        """
        An alias for `ConstructPatches`. See `ConstructPatches`
        for more details.

        """
        self.ConstructPatches()

    def SavePatches(self, fname: str = '') -> None:
        """
        Save patches as '.npy' file for later reconstruction in Ingrid.

        This file contains the information required to reconstruct patches
        at a later time and bypass the line_tracing.

        Parameters
        ----------
        fname : str, optional
            Name of file/location for patch data.
        """
        if fname in ['', None]:
            fname = self.CurrentTopology.config + '_patches_' + str(int(time()))

        data = {}
        data['patch_data'] = [patch.as_np() for patch in self.CurrentTopology.patches.values()]
        data['topo_data'] = {}
        data['topo_data']['config'] = self.CurrentTopology.config
        data['topo_data']['magx'] = self.GetMagxData()
        for k, v in self.GetXptData().items():
            data['topo_data'][k] = v
        data['NSEW_data'] = self.CurrentTopology.LineTracer.NSEW_lookup

        np.save(fname, np.array([data]))
        if Path(fname).suffix == '.npy':
            tail = ''
        else:
            tail = '.npy'
        print(f"# Saved patch data for file {Path(fname).name + tail}")

    def LoadPatches(self, fname: str = '') -> None:
        """
        Load patches stored in an Ingrid generated '.npy' file.

        Parameters
        ----------
        fname : str, optional
            Path to patch data.
                If no fname is provided to method 'LoadPatches', Ingrid code will check the settings
                'dict' for a file under entry ``settings['patch_data']['file']``

        """

        if type(fname) is not str:
            raise ValueError('# User did not provide a string to patch data.')

        if fname.strip() == '':  # Check if settings contains patch data.
            fname = self.settings['patch_data']['file']
        data = np.load(fname, allow_pickle=True)[0]  # np.array containing dict

        if type(data) is dict:
            self.PopulateSettings(Ingrid.ReadYamlFile(self.InputFile))
            self.StartSetup()
            self.LineTracer.NSEW_lookup = data['NSEW_data']
            self.SetTopology(data['topo_data']['config'])
            self.CurrentTopology.patches = self.ReconstructPatches(data['patch_data'])
            self.CurrentTopology.OrderPatches()
            self.CurrentTopology.SetupPatchMatrix()
            self.CheckPatches()

    def ApplyUpDownSymmetry(self) -> None:
        if self.settings["grid_settings"]["up_down_symmetry"]:
            if self.CurrentTopology.config == "LSN":
                del self.CurrentTopology.patches["C1"]
                del self.CurrentTopology.patches["C2"]
                del self.CurrentTopology.patches["D1"]
                del self.CurrentTopology.patches["D2"]
            elif self.CurrentTopology.config in ["SF15", "SF75"]:
                del self.CurrentTopology.patches["C1"]
                del self.CurrentTopology.patches["C2"]
                del self.CurrentTopology.patches["C3"]
                del self.CurrentTopology.patches["D1"]
                del self.CurrentTopology.patches["D2"]
                del self.CurrentTopology.patches["D3"]
            else:
                #TODO: Implement up/down symmetry for other geometries
                raise Exception("Up/down symmetry not yet implemented for config " + self.CurrentTopology.config)

    @_timer
    def ConstructGrid(self, NewFig: bool = True, ShowVertices: bool = False) -> None:
        """
        Refine a generated patch map into a grid for exporting.

        Parameters
        ----------
        NewFig : bool, optional
            Plot the created grid on a new figure.

        ShowVertices : bool, optional
            Plot vertices in refined grid with bolded markers.

        ListPatches : bool, optional
            Generate a grid for a particular patch.
            Requires the correct patch name associated with the 'Patch'
            object.

            Warning: Grid generation is order dependent. Specifying a
            particular patch to generate a grid would only be done in
            rare cases and require the user to know dependencies for
            the particular patch.

        """
        self.CurrentTopology.construct_grid()

    def CreateSubgrid(self, NewFig: bool = True, ShowVertices: bool = False) -> None:
        """
        Alias for `ConstructGrid`. See `ConstructGrid` for documentation.

        """
        self.ConstructGrid(NewFig, ShowVertices)

    def ExportGridue(self, fname: str = 'gridue', guard_cell_eps=1e-3) -> None:
        """
        Export a gridue file for the created grid.

        Parameters
        ----------
        fname : str, optional
            Name of gridue file to save.

        """
        self.PrepGridue(guard_cell_eps=guard_cell_eps)

        if type(self.CurrentTopology) in [SNL]:
            if self.WriteGridueSNL(self.CurrentTopology.gridue_settings, fname):
                print(f"# Successfully saved gridue file as '{fname}'")
        elif type(self.CurrentTopology) in [SF15, SF45, SF75, SF105, SF135, SF165, UDN]:
            if self.WriteGridueDNL(self.CurrentTopology.gridue_settings, fname):
                print(f"# Successfully saved gridue file as '{fname}'")

    @staticmethod
    def ImportGridue(fname: str = 'gridue') -> dict:
        """
        Import UEDGE grid file as dictionary.

        Parameters
        ----------
        fname : str, optional
            Path/file name to gridue formatted file.

        Returns
        -------
            A dict containing header and body information from the gridue file.

        """
        try:
            f = open(fname, mode='r')
            Values = [int(x) for x in next(f).split()]
            HeaderItems = ['nxm', 'nym', 'ixpt1', 'ixpt2', 'iyseptrx1']
            gridue_settings = dict(zip(HeaderItems, Values))
            next(f)
            BodyItems = ['rm', 'zm', 'psi', 'br', 'bz', 'bpol', 'bphi', 'b']
            Str = {i: [] for i in BodyItems}
            k = iter(Str.keys())
            Key = next(k)
            for line in f:
                if line == 'iogridue\n':
                    continue
                if line == '\n':
                    try:
                        Key = next(k)
                    except:
                        continue
                    print(Key)
                else:
                    Str[Key].append(line)
            f.close()
            nx = gridue_settings['nxm'] + 2
            ny = gridue_settings['nym'] + 2
            for k, v in Str.items():
                L = (''.join(v).replace('\n', '').replace('D', 'e')).split()
                _l = iter(L)
                vv = next(_l)

                data_ = np.zeros((nx, ny, 5))
                for n in range(5):
                    for j in range(ny):
                        for i in range(nx):

                            data_[i][j][n] = float(vv)

                            try:
                                vv = next(_l)
                            except:
                                continue
                gridue_settings[k] = data_
            return gridue_settings
        except Exception as e:
            print(repr(e))

    @staticmethod
    def PlotGridue(GridueParams: dict, edgecolor='black', ax: object = None):
        """
        Plot UEDGE grid from 'dict' obtained from method 'ImportGridue'

        Parameters
        ----------
        GridueParams : dict
            Gridue header and body information as a dictionary.
            (See method ImportGridue)

        edgecolor : str, optional
            Color of grid.

        ax : object, optional
            Matplotlib axes to plot on.

        """
        r = GridueParams['rm']
        z = GridueParams['zm']
        Nx = len(r)
        Ny = len(r[0])
        patches = []
        plt.figure(figsize=(6, 10))
        if ax is None:
            ax = plt.gca()
        idx = [np.array([1, 2, 4, 3, 1])]
        for i in range(Nx):
            for j in range(Ny):
                p = matplotlib.patches.Polygon(np.concatenate((r[i][j][idx], z[i][j][idx])).reshape(2, 5).T, fill=False, closed=True, edgecolor=edgecolor)
                ax.add_patch(p)  # draw the contours
        ax.set_aspect('equal', adjustable='box')
        ax.set_xlabel('R')
        ax.set_ylabel('Z')
        plt.ylim(z.min(), z.max())
        plt.xlim(r.min(), r.max())
        plt.show()

    @staticmethod
    def ReadYamlFile(FileName: str) -> dict:
        """
        Read a yaml file and return a dictionary

        Parameters
        ----------
        FileName : str
            Path/file name of '.yml' parameter file represented as dictionary.

        Returns
        -------
            Settings file represented as a dictionary

        Raises
        ------
            IOError: If error occurs while loading yml file.

        """
        File = pathlib.Path(FileName).expanduser()
        if File.exists() and File.is_file():
            try:
                with open(FileName, 'r') as f:
                    ymlDict = yml.load(f, Loader=yml.Loader)
                return ymlDict
            except:
                raise IOError('Cannot load the yml file: ' + FileName)

        else:
            print('Current Working Directory:' + os.getcwd())
            raise IOError('Cannot find the file: ' + FileName)<|MERGE_RESOLUTION|>--- conflicted
+++ resolved
@@ -867,11 +867,7 @@
             pass
         self.PsiNorm.fig.legend(handles=[handle for handle in lookup.values()], labels=[label for label in lookup.keys()],
                                bbox_to_anchor=(0.5, 1), loc='upper center',
-<<<<<<< HEAD
-                               ncol=len([label for label in lookup.keys()]) // 3, facecolor="gray",framealpha=0.2)
-=======
                                ncol=min((len([label for label in lookup.keys()]) + num_psi_levels) // 3, 5), facecolor="gray", framealpha=0.2)
->>>>>>> eb17a8d6
 
     def PlotPsiNormMagReference(self, ax: object = None) -> None:
         """
